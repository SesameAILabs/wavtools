--- conflicted
+++ resolved
@@ -228,13 +228,6 @@
 
       if (samplesMoved > 0) {
         this.hasStarted = true;
-
-        // post audio playback timestamp
-        this.port.postMessage({
-          event: 'audio',
-          data: samplesMoved,
-          timestamp_ms: Date.now(),
-        });
       }
 
       if (samplesWritten > 0) {
@@ -243,17 +236,14 @@
         this.isInPlayback = false;
       }
 
-<<<<<<< HEAD
       // post audio playback timestamp
       this.port.postMessage({
         event: 'audio',
         data: samplesMoved,
-        underrun: outputChannelData.length - samplesWritten,
+        underrun: outputChannelData.length - (samplesMoved - samplesRead),
         timestamp_ms: Date.now(),
       });
 
-=======
->>>>>>> 5c29b62c
       return true;
     }
   }
