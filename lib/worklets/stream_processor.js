// NOTE(apkumar)
//
// This implements a quite simple realtime playback buffering system. It
// exploits the fact that the server often sends exact silence (0s) and that
// this silence can be skipped entirely to catch up and reduce buffering
// latency.
//
// We look at samples in buffers of length `128` (which is hardcoded by the
// definition of the AudioWorkletProcessor). Any buffer that is entirely silence
// is skipped entirely.
//
// We also force that a minimum number of buffers must be present to begin
// playback (of non-silence), so that we're unlikely to run out of real data to
// play. The larger `playbackMinBuffers`, the more latency the user will
// experience before playback of real audio starts. The smaller
// `minBufferToBeginPlayback`, the more likely the user is to experience
// stuttering if a network hitch occurs.

export const StreamProcessorWorklet = `
// StreamProcessor

class StreamProcessor extends AudioWorkletProcessor {
  constructor() {
    super();
    this.hasStarted = false;
    this.hasInterrupted = false;
    this.outputBuffers = [];
    this.bufferLength = 128;
    this.writeTrackId = null;
    
    // configuration
    this.playbackRateMin = 1;
    this.playbackRateMax = 1;
    this.playbackSmoothing = 0;
    this.playbackSkipDigitalSilence = false;
    this.playbackMinBuffers = 16; // 128 * 16 = 2048 samples @ 24kHz = 85ms (2 server frames)
    
    // state
    this.playbackRate = 1;
    this.playbackOutputOffset = 0;
<<<<<<< HEAD

    this.playbackAudioChunks = [];

=======
>>>>>>> 0d0cf0f4
    this.isInPlayback = false;
    
    this.trackSampleOffsets = {};
    this.port.onmessage = (event) => {
      if (event.data) {
        const payload = event.data;
        if (payload.event === 'write') {
          const int16Array = payload.buffer;
          const float32Array = new Float32Array(int16Array.length);
          for (let i = 0; i < int16Array.length; i++) {
            float32Array[i] = int16Array[i] / 0x8000; // Convert Int16 to Float32
          }
          this.writeTrackId = payload.trackId;
          this.writeData(float32Array, payload.trackId);
        } else if (
          payload.event === 'offset' ||
          payload.event === 'interrupt'
        ) {
          const requestId = payload.requestId;
          const trackId = payload.trackId || this.writeTrackId;
          const offset = this.trackSampleOffsets[trackId] || 0;
          this.port.postMessage({
            event: 'offset',
            requestId,
            trackId,
            offset,
            audio: this.floatTo16BitPCM(this.mergeAudioData(this.playbackAudioChunks))
          });
          if (payload.event === 'interrupt') {
            this.hasInterrupted = true;
          }
        } else if (payload.event === 'configure') {
          this.playbackMinBuffers = payload.playbackMinBuffers || this.playbackMinBuffers;
          this.playbackRateMin = payload.playbackRateMin || this.playbackRateMin;
          this.playbackRateMax = payload.playbackRateMax || this.playbackRateMax;
          this.playbackSmoothing = payload.playbackSmoothing || this.playbackSmoothing;
          this.playbackSkipDigitalSilence = payload.playbackSkipDigitalSilence || this.playbackSkipDigitalSilence;
        } else {
          throw new Error('Unhandled event: ' + payload.event);
        }
      }
    };
  }

  writeData(float32Array, trackId = null) {
    // parse to find blocks of audio of the following format: [maybe silence samples | maybe non-silence samples]
    let silenceStartIndex = 0;
    let nonSilenceStartIndex = -1;
    
    for (let i = 0; i < float32Array.length; ++i) {
      if (float32Array[i] !== 0) {
        // start of new non-silence block
        if (nonSilenceStartIndex === -1) {
          nonSilenceStartIndex = i;
        }
      } else {
        // end of non-silence block
        if (nonSilenceStartIndex !== -1) {
          const buffer = float32Array.slice(silenceStartIndex, i);
          this.outputBuffers.push({ trackId, buffer, movedSamples: i - silenceStartIndex, silenceSamples: nonSilenceStartIndex - silenceStartIndex});

          silenceStartIndex = i;
          nonSilenceStartIndex = -1;
        }
      }
    }

    // handle the last block
    if (nonSilenceStartIndex !== -1) {
      const buffer = float32Array.slice(silenceStartIndex, float32Array.length);
      this.outputBuffers.push({ trackId, buffer, movedSamples: float32Array.length - silenceStartIndex, silenceSamples: nonSilenceStartIndex - silenceStartIndex});
    } else if (silenceStartIndex < float32Array.length) {
      const buffer = float32Array.slice(silenceStartIndex, float32Array.length);
      this.outputBuffers.push({ trackId, buffer, movedSamples: float32Array.length - silenceStartIndex, silenceSamples: float32Array.length - silenceStartIndex });
    }

    return true;
  }

  process(inputs, outputs, parameters) {
    const output = outputs[0];
    const outputChannelData = output[0];
    const outputBuffers = this.outputBuffers;

    if (this.hasInterrupted) {
      this.port.postMessage({ event: 'stop' });
      return false;
    } else {
      let samplesRead = 0;
      let samplesMoved = 0;
      let samplesWritten = 0

      if (outputBuffers.length > 0) {
        const outputChanneDataSampledNeeded = outputChannelData.length;
        const serverSamplesTarget = this.playbackMinBuffers * this.bufferLength;
        
        // determine if we should consume the output buffer        
        let shouldConsumeBuffer = false;
        let consumableSamples = -this.playbackOutputOffset;
        
        if (this.playbackSkipDigitalSilence) {
          // count total buffered after initial non-silence buffer
          for (let i = 0; i < outputBuffers.length; ++i) {
            const { movedSamples, silenceSamples } = outputBuffers[i];
            if (this.isInPlayback || consumableSamples || movedSamples > silenceSamples) {
              consumableSamples += movedSamples;
            }
          }
          
          // consume the buffer if we are already in non-silence playback or if enough non-silence has been buffered
          shouldConsumeBuffer = this.isInPlayback || consumableSamples >= serverSamplesTarget;
        } else {
          for (let i = 0; i < outputBuffers.length; ++i) {
            consumableSamples += outputBuffers[i].movedSamples;
          }
          
          // start consumption once initial buffering is met
          shouldConsumeBuffer = this.hasStarted || consumableSamples >= serverSamplesTarget;
        }

        if (shouldConsumeBuffer && consumableSamples > 0) {
          // apply playback rate to determine how many samples to consume
          const playbackRate = 1.0;
          if (this.playbackRateMin < this.playbackRateMax) {
            // only adjust playback rate if we are down to less than half our buffer
            const serverSamplesDelta = consumableSamples - serverSamplesTarget;

            if (Math.abs(serverSamplesDelta) > 0.5 * serverSamplesTarget) {
              if (serverSamplesDelta <= 0) {
                // slow down
                playbackRate = 1.0 + serverSamplesDelta / serverSamplesTarget;
              } else {
                // speed up
                playbackRate = 1.0 / (1.0 - serverSamplesDelta / serverSamplesTarget);
              }
            }
            playbackRate = this.playbackRate = Math.min(this.playbackRateMax, Math.max(this.playbackRateMin, playbackRate));
          }
        
          // this.port.postMessage({ event: 'log', data: { consumableSamples, playbackRate } });
          
          const outputBufferSamplesNeeded = Math.floor(outputChanneDataSampledNeeded * playbackRate);
          const outputBuffer = new Float32Array(outputBufferSamplesNeeded);

          // read the necessary samples from the outputBuffers
          let outputBufferIndex = 0;
          let outputBufferOffset = this.playbackOutputOffset;
          let outputTrackId = null;
          for ( ; outputBufferIndex < outputBuffers.length; ++outputBufferIndex) {
            const { buffer, trackId, movedSamples, silenceSamples } = outputBuffers[outputBufferIndex];

            outputTrackId = trackId;

            // skip full buffers of silence (if enabled)
            if (this.playbackSkipDigitalSilence) {
              if (movedSamples === silenceSamples && outputBufferOffset === 0) {
                samplesMoved += movedSamples;
                continue;
              }
            }

            // read samples from the buffer
            for (let j = outputBufferOffset; j < buffer.length && samplesRead < outputBufferSamplesNeeded; ++j) {
              outputBuffer[samplesRead++] = buffer[j];
              samplesMoved++;
              
              // advance output buffer
              if (j === buffer.length - 1) {
                outputBufferOffset = 0;
              } else {
                outputBufferOffset++;
              }
            }

            // done if read enough samples
            if (samplesRead === outputBufferSamplesNeeded) {
              break;
            }
          }

          // done if no samples
          if (samplesRead > 0) {
            // apply playback rate to output buffer
            const resampledBuffer = this.resampleAudioData(outputBuffer, outputChanneDataSampledNeeded);
            
            // write the resampled buffer to the output channel
            for (let i = 0; i < resampledBuffer.length && samplesWritten < outputChanneDataSampledNeeded; ++i) {
              outputChannelData[samplesWritten++] = resampledBuffer[i];
            }

            // update output buffers
            this.outputBuffers = this.outputBuffers.slice(outputBufferIndex);
            this.playbackOutputOffset = outputBufferOffset;
          
            if (outputTrackId) {
              this.trackSampleOffsets[outputTrackId] =
                this.trackSampleOffsets[outputTrackId] || 0;
              this.trackSampleOffsets[outputTrackId] += resampledBuffer.length;
            }
          }
        }
      }

      if (samplesMoved > 0) {
        this.hasStarted = true;

        // post audio playback timestamp
        this.port.postMessage({
          event: 'audio',
          data: samplesMoved,
          timestamp_ms: Date.now(),
        });
      }

      if (samplesWritten > 0) {
        this.isInPlayback = true;
      } else {
        this.isInPlayback = false;
      }

<<<<<<< HEAD
      // post audio playback timestamp
      this.port.postMessage({
        event: 'audio',
        data: samplesMoved,
        timestamp_ms: Date.now(),
      });

      // append audio chunk and merge if necessary
      this.playbackAudioChunks.push(outputChannelData);
      if (this.playbackAudioChunks.length > 100) {
        this.playbackAudioChunks = [this.mergeAudioData(this.playbackAudioChunks)];
      }

=======
>>>>>>> 0d0cf0f4
      return true;
    }
  }

  // utility

  resampleAudioData(float32Array, targetSamples) {
    if (targetSamples === float32Array.length) {
      return float32Array;
    }

    // Apply playback rate by resampling into a new buffer
    const resampledBuffer = new Float32Array(targetSamples);
    const playbackRate = float32Array.length / targetSamples;

    for (let i = 0; i < targetSamples; ++i) {
      const originalIndex = i * playbackRate;
      const start = Math.floor(originalIndex);
      const end = Math.ceil(originalIndex);

      if (start === end || end >= float32Array.length) {
        // If the start and end are the same or out of bounds, just use the start value
        resampledBuffer[i] = float32Array[start];
      } else {
        // Linear interpolation between two samples
        const ratio = originalIndex - start;
        resampledBuffer[i] = float32Array[start] * (1 - ratio) + float32Array[end] * ratio;
      }
    }

    // Apply a simple moving average to smooth the entire buffer
    if (this.playbackSmoothing > 0) {
      for (let i = 0; i < targetSamples; ++i) {
        let sum = 0;
        let count = 0;

        // Sum over the window
        for (let j = -smoothingWindow; j <= smoothingWindow; ++j) {
          const idx = i + j;
          if (idx >= 0 && idx < targetSamples) {
            sum += resampledBuffer[idx];
            count++;
          }
        }

        // Calculate the average
        resampledBuffer[i] = sum / count;
      }
    }

    return resampledBuffer;
  }
<<<<<<< HEAD

  setPlaybackRate() {
    let playbackRate = 1.0;
    if (this.playbackRateMin < this.playbackRateMax && this.outputBuffers.length > 0) {
      let totalAudioSamples = this.bufferLength * (this.outputBuffers.length - 1) + (this.bufferLength - this.playbackOutputOffset);

      // audio buffer book-keeping - we want to buffer 2 server frames of audio
      const serverSamplesTarget = this.playbackMinBuffers * this.bufferLength;
      const serverSamplesDelta = totalAudioSamples - serverSamplesTarget

      // only adjust playback rate if we are down to less than half our buffer
      if (Math.abs(serverSamplesDelta) > 0.5 * serverSamplesTarget) {
        if (serverSamplesDelta <= 0) {
          // slow down
          playbackRate = 1.0 + serverSamplesDelta / serverSamplesTarget;
        } else {
          // speed up
          playbackRate = 1.0 / (1.0 - serverSamplesDelta / serverSamplesTarget);
        }
      }

      playbackRate = this.playbackRate = Math.min(this.playbackRateMax, Math.max(this.playbackRateMin, playbackRate));
    }
    return playbackRate
  }

  mergeAudioData(float32Arrays) {
    let samples = 0;
    for (let i = 0; i < float32Arrays.length; ++i) {
      samples += float32Arrays[i].length;
    }

    const merged = new Float32Array(samples);
    let offset = 0;
    for (let i = 0; i < float32Arrays.length; ++i) {
      const chunk = float32Arrays[i];
      merged.set(chunk, offset);
      offset += chunk.length;
    }
      
    return merged;
  }

  floatTo16BitPCM(float32Array) {
    const buffer = new ArrayBuffer(float32Array.length * 2);
    const view = new DataView(buffer);
    let offset = 0;
    for (let i = 0; i < float32Array.length; i++, offset += 2) {
      let s = Math.max(-1, Math.min(1, float32Array[i]));
      view.setInt16(offset, s < 0 ? s * 0x8000 : s * 0x7fff, true);
    }
    return buffer;
  }
=======
>>>>>>> 0d0cf0f4
}

registerProcessor('stream_processor', StreamProcessor);
`;

const script = new Blob([StreamProcessorWorklet], {
  type: 'application/javascript',
});
const src = URL.createObjectURL(script);
export const StreamProcessorSrc = src;<|MERGE_RESOLUTION|>--- conflicted
+++ resolved
@@ -38,12 +38,9 @@
     // state
     this.playbackRate = 1;
     this.playbackOutputOffset = 0;
-<<<<<<< HEAD
 
     this.playbackAudioChunks = [];
 
-=======
->>>>>>> 0d0cf0f4
     this.isInPlayback = false;
     
     this.trackSampleOffsets = {};
@@ -256,6 +253,12 @@
           data: samplesMoved,
           timestamp_ms: Date.now(),
         });
+
+        // append audio chunk and merge if necessary
+        this.playbackAudioChunks.push(outputChannelData);
+        if (this.playbackAudioChunks.length > 100) {
+          this.playbackAudioChunks = [this.mergeAudioData(this.playbackAudioChunks)];
+        }
       }
 
       if (samplesWritten > 0) {
@@ -264,22 +267,6 @@
         this.isInPlayback = false;
       }
 
-<<<<<<< HEAD
-      // post audio playback timestamp
-      this.port.postMessage({
-        event: 'audio',
-        data: samplesMoved,
-        timestamp_ms: Date.now(),
-      });
-
-      // append audio chunk and merge if necessary
-      this.playbackAudioChunks.push(outputChannelData);
-      if (this.playbackAudioChunks.length > 100) {
-        this.playbackAudioChunks = [this.mergeAudioData(this.playbackAudioChunks)];
-      }
-
-=======
->>>>>>> 0d0cf0f4
       return true;
     }
   }
@@ -332,32 +319,6 @@
 
     return resampledBuffer;
   }
-<<<<<<< HEAD
-
-  setPlaybackRate() {
-    let playbackRate = 1.0;
-    if (this.playbackRateMin < this.playbackRateMax && this.outputBuffers.length > 0) {
-      let totalAudioSamples = this.bufferLength * (this.outputBuffers.length - 1) + (this.bufferLength - this.playbackOutputOffset);
-
-      // audio buffer book-keeping - we want to buffer 2 server frames of audio
-      const serverSamplesTarget = this.playbackMinBuffers * this.bufferLength;
-      const serverSamplesDelta = totalAudioSamples - serverSamplesTarget
-
-      // only adjust playback rate if we are down to less than half our buffer
-      if (Math.abs(serverSamplesDelta) > 0.5 * serverSamplesTarget) {
-        if (serverSamplesDelta <= 0) {
-          // slow down
-          playbackRate = 1.0 + serverSamplesDelta / serverSamplesTarget;
-        } else {
-          // speed up
-          playbackRate = 1.0 / (1.0 - serverSamplesDelta / serverSamplesTarget);
-        }
-      }
-
-      playbackRate = this.playbackRate = Math.min(this.playbackRateMax, Math.max(this.playbackRateMin, playbackRate));
-    }
-    return playbackRate
-  }
 
   mergeAudioData(float32Arrays) {
     let samples = 0;
@@ -386,8 +347,6 @@
     }
     return buffer;
   }
-=======
->>>>>>> 0d0cf0f4
 }
 
 registerProcessor('stream_processor', StreamProcessor);
